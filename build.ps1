#######################################################
#
# Script to build and stage the Braid programming language.
#
#######################################################

param (
    [switch] $Optimize,
    [switch] $Clean,
    [switch] $Force,
    [switch] $BuildOnly,
    [switch] $NonCore
)

$ErrorActionPreference = "stop"

<<<<<<< HEAD
$StageDir = Join-Path $PSScriptRoot "stage"

if (-not (Test-Path $StageDir))
=======
# Try and find the msbuild command
if (-not (Get-Command "msbuild" -ErrorAction "SilentlyContinue"))
{
    $alias:msbuild = "${ENV:ProgramFiles}/Microsoft Visual Studio/2022/Community/MSBuild/Current/Bin/arm64/msbuild.exe"
}

$StageDir = Join-Path $PSScriptRoot "stage"

# msbuild properties
$properties = ""

if ($Optimize)
{
    $properties += "Configuration=release"
}
else
{
    $properties += "Configuration=debug"
}

if ($clean)
{
    msbuild "-t:clean" "-p:$properties"  .\src\braidlang.csproj
}

msbuild "-p:$properties"  .\src\braidlang.csproj

if ($LASTEXITCODE)
>>>>>>> 6d3ad587
{
    $madeStagingDirectory = mkdir $StageDir
}

if (-not $NonCore) {
    dotnet build (Join-path "src" "BraidCore.csproj") | Out-Host
} else {    
    $properties = ""
    
    if ($Optimize)
    {
        $properties += "Configuration=release"
    }
    else
    {
        $properties += "Configuration=debug"
    }
    
    if ($clean)
    {
        msbuild "-t:clean" "-p:$properties"  .\src\braidlang.csproj | Out-Host
    }
    
    msbuild "-p:$properties"  .\src\braidlang.csproj | Out-Host
    
    if ($LASTEXITCODE)
    {
        write-host "? is $?"
        throw "Build failed with exit code $LASTEXITCODE."
    }            
}

if ($Optimize)
{
    Copy-Item src/bin/Release/*.* $StageDir -PassThru   
}
else
{
    Copy-Item src/bin/Debug/*.* $StageDir -PassThru 
}

<<<<<<< HEAD

Copy-Item -verbose src/BraidRepl.ps1 $StageDir -PassThru
Copy-Item -verbose src/*.tl   $StageDir -PassThru
=======
cp src/BraidRepl.ps1 $StageDir
cp src/*.tl   $StageDir
>>>>>>> 6d3ad587
<|MERGE_RESOLUTION|>--- conflicted
+++ resolved
@@ -14,11 +14,6 @@
 
 $ErrorActionPreference = "stop"
 
-<<<<<<< HEAD
-$StageDir = Join-Path $PSScriptRoot "stage"
-
-if (-not (Test-Path $StageDir))
-=======
 # Try and find the msbuild command
 if (-not (Get-Command "msbuild" -ErrorAction "SilentlyContinue"))
 {
@@ -46,38 +41,34 @@
 
 msbuild "-p:$properties"  .\src\braidlang.csproj
 
-if ($LASTEXITCODE)
->>>>>>> 6d3ad587
+$StageDir = Join-Path $PSScriptRoot "stage"
+if (-not (Test-Path $StageDir))
 {
     $madeStagingDirectory = mkdir $StageDir
 }
-
-if (-not $NonCore) {
-    dotnet build (Join-path "src" "BraidCore.csproj") | Out-Host
-} else {    
-    $properties = ""
+  
+$properties = ""
     
-    if ($Optimize)
-    {
-        $properties += "Configuration=release"
-    }
-    else
-    {
-        $properties += "Configuration=debug"
-    }
+if ($Optimize)
+{
+    $properties += "Configuration=release"
+}
+else
+{
+    $properties += "Configuration=debug"
+}
     
-    if ($clean)
-    {
-        msbuild "-t:clean" "-p:$properties"  .\src\braidlang.csproj | Out-Host
-    }
+if ($clean)
+{
+    msbuild "-t:clean" "-p:$properties"  .\src\braidlang.csproj | Out-Host
+}
     
-    msbuild "-p:$properties"  .\src\braidlang.csproj | Out-Host
+msbuild "-p:$properties"  .\src\braidlang.csproj | Out-Host
     
-    if ($LASTEXITCODE)
-    {
-        write-host "? is $?"
-        throw "Build failed with exit code $LASTEXITCODE."
-    }            
+if ($LASTEXITCODE)
+{
+    Write-Host "? is $?"
+    throw "Build.ps1 failed with exit code $LASTEXITCODE."
 }
 
 if ($Optimize)
@@ -89,11 +80,5 @@
     Copy-Item src/bin/Debug/*.* $StageDir -PassThru 
 }
 
-<<<<<<< HEAD
-
 Copy-Item -verbose src/BraidRepl.ps1 $StageDir -PassThru
-Copy-Item -verbose src/*.tl   $StageDir -PassThru
-=======
-cp src/BraidRepl.ps1 $StageDir
-cp src/*.tl   $StageDir
->>>>>>> 6d3ad587
+Copy-Item -verbose src/*.tl   $StageDir -PassThru